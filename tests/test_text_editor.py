"""Tests for the TextEditor class."""

import pytest

from mcp_text_editor.text_editor import EditPatch, TextEditor


@pytest.fixture
def editor():
    """Create TextEditor instance."""
    return TextEditor()


@pytest.mark.asyncio
async def test_edit_file_with_edit_patch_object(editor, tmp_path):
    """Test editing a file using EditPatch object."""
    test_file = tmp_path / "test.txt"
    test_file.write_text("line1\nline2\nline3\n")
    file_hash = editor.calculate_hash(test_file.read_text())
    first_line_content = "line1\n"

    # Create an EditPatch object
    patch = EditPatch(
        start=1,
        end=1,
        contents="new line\n",
        range_hash=editor.calculate_hash(first_line_content),
    )

    result = await editor.edit_file_contents(str(test_file), file_hash, [patch])

    assert result["result"] == "ok"
    assert test_file.read_text() == "new line\nline2\nline3\n"


@pytest.fixture
def test_file(tmp_path):
    """Create a temporary test file."""
    file_path = tmp_path / "test.txt"
    content = "Line 1\nLine 2\nLine 3\nLine 4\nLine 5\n"
    file_path.write_text(content)
    return file_path


@pytest.mark.asyncio
async def test_directory_creation_error(editor, tmp_path, mocker):
    """Test file creation when parent directory creation fails."""
    test_dir = tmp_path / "test_dir"
    test_file = test_dir / "test.txt"

    # Mock os.makedirs to raise an OSError
    mocker.patch("os.makedirs", side_effect=OSError("Permission denied"))

    result = await editor.edit_file_contents(
        str(test_file), "", [EditPatch(contents="test content\n", range_hash="")]
    )

    assert result["result"] == "error"
    assert "Failed to create directory" in result["reason"]
    assert "file_hash" not in result


@pytest.mark.asyncio
async def test_missing_range_hash(editor, test_file):
    """Test editing without required range hash."""
    _, _, _, file_hash, _, _ = await editor.read_file_contents(test_file)

    # Try to edit without range_hash
    with pytest.raises(ValueError, match="range_hash is required"):
        EditPatch(start=2, end=2, contents="New content\n", range_hash=None)

    with pytest.raises(ValueError, match="range_hash is required"):
        # Trying with missing range_hash field should also raise
        EditPatch(start=2, end=2, contents="New content\n")


@pytest.fixture
def test_invalid_encoding_file(tmp_path):
    """Create a temporary file with a custom encoding to test encoding errors."""
    file_path = tmp_path / "invalid_encoding.txt"
    # Create Shift-JIS encoded file that will fail to decode with UTF-8
    test_data = bytes(
        [0x83, 0x65, 0x83, 0x58, 0x83, 0x67, 0x0A]
    )  # "テスト\n" in Shift-JIS
    with open(file_path, "wb") as f:
        f.write(test_data)
    return str(file_path)


@pytest.mark.asyncio
async def test_calculate_hash(editor):
    """Test hash calculation."""
    content = "test content"
    hash1 = editor.calculate_hash(content)
    hash2 = editor.calculate_hash(content)
    assert hash1 == hash2
    assert isinstance(hash1, str)
    assert len(hash1) == 64  # SHA-256 hash length


@pytest.mark.asyncio
async def test_read_file_contents(editor, test_file):
    """Test reading file contents."""
    # Test reading entire file
    content, start, end, hash_value, total_lines, size = (
        await editor.read_file_contents(str(test_file))
    )
    assert content == "Line 1\nLine 2\nLine 3\nLine 4\nLine 5\n"
    assert start == 1
    assert end == 5
    assert isinstance(hash_value, str)
    assert total_lines == 5
    assert size == len(content)

    # Test reading specific lines
    content, start, end, hash_value, total_lines, size = (
        await editor.read_file_contents(str(test_file), start=2, end=4)
    )
    assert content == "Line 2\nLine 3\nLine 4\n"
    assert start == 2
    assert end == 4
    assert isinstance(hash_value, str)
    assert total_lines == 5  # Total lines in file should remain the same
    assert size == len(content)  # Size should match the selected content


@pytest.mark.asyncio
async def test_encoding_error(editor, test_invalid_encoding_file):
    """Test handling of encoding errors when reading a file with incorrect encoding."""
    # Try to read Shift-JIS file with UTF-8 encoding
    with pytest.raises(UnicodeDecodeError) as excinfo:
        await editor.read_file_contents(test_invalid_encoding_file, encoding="utf-8")

    assert "Failed to decode file" in str(excinfo.value)
    assert "utf-8" in str(excinfo.value)

    # Try to read Shift-JIS file with incorrect encoding in edit_file_contents
    result = await editor.edit_file_contents(
        test_invalid_encoding_file,
        "dummy_hash",
        [{"start": 1, "contents": "test", "range_hash": "dummy_hash"}],
        encoding="utf-8",
    )

    assert result["result"] == "error"
    assert "Error editing file" in result["reason"]
    assert "decode" in result["reason"].lower()


@pytest.mark.asyncio
async def test_create_new_file(editor, tmp_path):
    """Test creating a new file."""
    new_file = tmp_path / "new_file.txt"
    content = "New file content\nLine 2\n"

    # Test creating a new file
    result = await editor.edit_file_contents(
        str(new_file),
        "",  # No hash for new file
        [
            {"start": 1, "contents": content, "range_hash": ""}
        ],  # Empty range_hash for new files
    )
    assert result["result"] == "ok"
    assert new_file.read_text() == content


@pytest.mark.asyncio
async def test_update_file(editor, tmp_path):
    """Test updating an existing file."""
    # Create a test file
    test_file = tmp_path / "test_update.txt"
    original_content = "Line 1\nLine 2\nLine 3\n"
    test_file.write_text(original_content)

    # Read the content and get hash
    content, start, end, file_hash, total_lines, size = await editor.read_file_contents(
        str(test_file)
    )

    # Update the second line
    new_content = "Updated Line 2\n"
    result = await editor.edit_file_contents(
        str(test_file),
        file_hash,
        [
            {
                "start": 2,
                "end": 2,
                "contents": new_content,
                "range_hash": editor.calculate_hash("Line 2\n"),
            }
        ],
    )

    assert result["result"] == "ok"
    assert test_file.read_text() == "Line 1\nUpdated Line 2\nLine 3\n"


@pytest.mark.asyncio
async def test_create_file_in_new_directory(editor, tmp_path):
    """Test creating a file in a new directory structure."""
    # Test file in a new directory structure
    new_file = tmp_path / "subdir" / "nested" / "test.txt"
    content = "Content in nested directory\n"

    result = await editor.edit_file_contents(
        str(new_file),
        "",  # No hash for new file
        [
            {"start": 1, "contents": content, "range_hash": ""}
        ],  # Empty range_hash for new file
    )

    assert result["result"] == "ok"
    assert new_file.read_text() == content


@pytest.mark.asyncio
async def test_file_hash_mismatch(editor, tmp_path):
    """Test handling of file hash mismatch."""
    # Create a test file
    test_file = tmp_path / "test_hash_mismatch.txt"
    original_content = "Line 1\nLine 2\nLine 3\n"
    test_file.write_text(original_content)

    result = await editor.edit_file_contents(
        str(test_file),
        "invalid_hash",  # Wrong hash
        [
            {
                "start": 2,
                "end": 2,
                "contents": "Updated Line\n",
                "range_hash": editor.calculate_hash("Line 2\n"),
            }
        ],
    )

    assert result["result"] == "error"
    assert "hash mismatch" in result["reason"].lower()
    assert test_file.read_text() == original_content  # File should remain unchanged
    assert test_file.read_text() == original_content  # File should remain unchanged


@pytest.mark.asyncio
async def test_path_traversal_prevention(editor, tmp_path):
    """Test prevention of path traversal attacks."""
    test_file = tmp_path / "test.txt"
    test_file.write_text("Some content\n")
    unsafe_path = str(test_file) + "/.."  # Try to traverse up

    # Test read operation
    with pytest.raises(ValueError) as excinfo:
        await editor.read_file_contents(unsafe_path)
    assert "Path traversal not allowed" in str(excinfo.value)

    # Test write operation
    with pytest.raises(ValueError) as excinfo:
        await editor.edit_file_contents(
            unsafe_path,
            "",
            [{"start": 1, "contents": "malicious content\n", "range_hash": None}],
        )
    assert "Path traversal not allowed" in str(excinfo.value)


@pytest.mark.asyncio
async def test_overlapping_patches(editor, tmp_path):
    """Test handling of overlapping patches."""
    # Create a test file
    test_file = tmp_path / "test_overlap.txt"
    original_content = "Line 1\nLine 2\nLine 3\nLine 4\n"
    test_file.write_text(original_content)

    # Get file hash
    content, start, end, file_hash, total_lines, size = await editor.read_file_contents(
        str(test_file)
    )

    # Try to apply overlapping patches
    result = await editor.edit_file_contents(
        str(test_file),
        file_hash,
        [
            {
                "start": 1,
                "end": 2,
                "contents": "New Line 1-2\n",
                "range_hash": editor.calculate_hash("Line 1\nLine 2\n"),
            },
            {
                "start": 2,
                "end": 3,
                "contents": "New Line 2-3\n",
                "range_hash": editor.calculate_hash("Line 2\nLine 3\n"),
            },
        ],
    )

    assert result["result"] == "error"
    assert "overlap" in result["reason"].lower()
    assert test_file.read_text() == original_content  # File should remain unchanged


@pytest.mark.asyncio
async def test_empty_content_handling(editor, tmp_path):
    """Test handling of empty file content."""
    # Create an empty test file
    test_file = tmp_path / "empty.txt"
    test_file.write_text("")

    # Read empty file
    content, start, end, file_hash, total_lines, size = await editor.read_file_contents(
        str(test_file)
    )
    assert content == ""
    assert total_lines == 0
    assert size == 0

    # Write to empty file (treat it as a new file)
    result = await editor.edit_file_contents(
        str(test_file),
        "",  # No hash for empty file
        [
            {"line_start": 1, "contents": "New content\n", "range_hash": ""}
        ],  # Empty range_hash for new files
    )

    assert result["result"] == "ok"
    assert test_file.read_text() == "New content\n"


@pytest.mark.asyncio
async def test_read_multiple_ranges_line_exceed(editor, tmp_path):
    """Test reading multiple ranges with exceeding line numbers."""
    # Create a test file
    test_file = tmp_path / "test.txt"
    content = "Line 1\nLine 2\nLine 3\n"
    test_file.write_text(content)

    # Request ranges that exceed file length
    ranges = [
        {
            "file_path": str(test_file),
            "ranges": [{"start": 4, "end": None}, {"start": 1, "end": 2}],
        }
    ]

    result = await editor.read_multiple_ranges(ranges)

    # Check the exceeded range
    assert len(result[str(test_file)]["ranges"]) == 2
    # First range (exceeded)
    assert result[str(test_file)]["ranges"][0]["content"] == ""
    assert result[str(test_file)]["ranges"][0]["start"] == 4
    assert result[str(test_file)]["ranges"][0]["end"] == 4
    assert result[str(test_file)]["ranges"][0]["content_size"] == 0
    # Second range (normal)
    assert result[str(test_file)]["ranges"][1]["content"] == "Line 1\nLine 2\n"


@pytest.mark.asyncio
async def test_directory_creation_failure(editor, tmp_path):
    """Test failure in directory creation."""
    # Create a file in place of a directory to cause mkdir to fail
    base_dir = tmp_path / "blocked"
    base_dir.write_text("")
    test_file = base_dir / "subdir" / "test.txt"

    result = await editor.edit_file_contents(
        str(test_file),
        "",  # New file
        [{"line_start": 1, "contents": "test content\n", "range_hash": None}],
    )

    assert result["result"] == "error"
    assert "Failed to create directory" in result["reason"]
    assert "file_hash" not in result


@pytest.mark.asyncio
async def test_invalid_encoding_file_operations(editor, tmp_path):
    """Test handling of files with invalid encoding during various operations."""
    test_file = tmp_path / "invalid_encoding.txt"
    # Create a file with Shift-JIS content that will fail UTF-8 decoding
    test_data = bytes([0x83, 0x65, 0x83, 0x58, 0x83, 0x67, 0x0A])  # シフトJISのデータ
    with open(test_file, "wb") as f:
        f.write(test_data)

    # Test encoding error in file operations
    result = await editor.edit_file_contents(
        str(test_file),
        "",  # hash doesn't matter as it will fail before hash check
        [{"line_start": 1, "contents": "new content\n", "range_hash": None}],
        encoding="utf-8",
    )

    assert result["result"] == "error"
    assert "Error editing file" in result["reason"]
    assert "decode" in result["reason"].lower()


@pytest.mark.asyncio
async def test_create_file_directory_error(editor, tmp_path, monkeypatch):
    """Test creating a file when directory creation fails."""
    # Create a path with multiple nested directories
    deep_path = tmp_path / "deeply" / "nested" / "path" / "test.txt"

    # Mock os.makedirs to raise an OSError
    def mock_makedirs(*args, **kwargs):
        raise OSError("Permission denied")

    monkeypatch.setattr("os.makedirs", mock_makedirs)

    # Attempt to create a new file
    result = await editor.edit_file_contents(
        str(deep_path),
        "",  # Empty hash for new file
        [
            {
                "start": 1,
                "contents": "test content\n",
            }
        ],
    )

    # Verify proper error handling
    assert result["result"] == "error"
    assert "Failed to create directory" in result["reason"]
    assert "Permission denied" in result["reason"]
<<<<<<< HEAD
    assert "file_hash" not in result
=======
    assert result["file_hash"] is None
>>>>>>> 32cba5b6
    assert "content" not in result


@pytest.mark.asyncio
async def test_create_file_with_empty_directory(editor, tmp_path):
    """Test creating a file when parent directory is an empty string."""
    # Create a file in the current directory (no parent directory)
    file_path = tmp_path / "test.txt"

    # Attempt to create a new file
    result = await editor.edit_file_contents(
        str(file_path),
        "",  # Empty hash for new file
        [
            {
                "start": 1,
                "contents": "test content\n",
                "range_hash": "",  # Empty range_hash for new files
            }
        ],
    )

    # Verify successful file creation
    assert result["result"] == "ok"
    assert file_path.read_text() == "test content\n"
    assert result["file_hash"] is not None


@pytest.mark.asyncio
async def test_file_write_permission_error(editor, tmp_path):
    """Test file write permission error handling."""
    # Create a test file
    test_file = tmp_path / "readonly.txt"
    test_file.write_text("original content\n")
    test_file.chmod(0o444)  # Make file read-only

    # Get file hash
    content, _, _, file_hash, _, _ = await editor.read_file_contents(str(test_file))

    # Attempt to modify read-only file
    result = await editor.edit_file_contents(
        str(test_file),
        file_hash,
        [
            {
                "start": 1,
                "end": 1,
                "contents": "new content\n",
                "range_hash": editor.calculate_hash("original content\n"),
            }
        ],
    )

    # Verify proper error handling
    assert result["result"] == "error"
    assert "Error editing file" in result["reason"]
    assert "Permission" in result["reason"]
<<<<<<< HEAD
    assert "file_hash" not in result
=======
    assert result["file_hash"] is None
>>>>>>> 32cba5b6
    assert "content" not in result


@pytest.mark.asyncio
async def test_edit_file_with_none_line_end(editor, tmp_path):
    """Test editing file with end=None."""
    test_file = tmp_path / "none_end.txt"
    test_file.write_text("line1\nline2\nline3\n")

    # Get file hash
    content, _, _, file_hash, _, _ = await editor.read_file_contents(str(test_file))

    # Test replacement with None as end
    result = await editor.edit_file_contents(
        str(test_file),
        file_hash,
        [
            {
                "start": 2,
                "end": 3,  # Replace lines 2 and 3
                "contents": "new2\nnew3\n",
                "range_hash": editor.calculate_hash("line2\nline3\n"),
            }
        ],
    )
    assert result["result"] == "ok"
    assert test_file.read_text() == "line1\nnew2\nnew3\n"


@pytest.mark.asyncio
async def test_edit_file_with_exceeding_line_end(editor, tmp_path):
    """Test editing file with end exceeding file length."""
    test_file = tmp_path / "exceed_end.txt"
    test_file.write_text("line1\nline2\nline3\n")

    # Get file hash
    content, _, _, file_hash, _, _ = await editor.read_file_contents(str(test_file))

    # Test replacement with end > file length
    result = await editor.edit_file_contents(
        str(test_file),
        file_hash,
        [
            {
                "start": 2,
                "end": 10,  # File only has 3 lines
                "contents": "new2\nnew3\n",
                "range_hash": editor.calculate_hash("line2\nline3\n"),
            }
        ],
    )

    assert result["result"] == "ok"
    assert test_file.read_text() == "line1\nnew2\nnew3\n"

    # Clean up
    test_file.chmod(0o644)  # Restore write permission for cleanup


@pytest.mark.asyncio
async def test_new_file_with_non_empty_hash(editor, tmp_path):
    """Test handling of new file creation with non-empty hash."""
    new_file = tmp_path / "nonexistent.txt"
    result = await editor.edit_file_contents(
        str(new_file),
        "non_empty_hash",  # Non-empty hash for non-existent file
<<<<<<< HEAD
        [
            {
                "start": 1,
                "contents": "test content\n",
            }
        ],
=======
        [{"start": 1, "contents": "test content\n", "range_hash": ""}],
>>>>>>> 32cba5b6
    )

    # Verify proper error handling
    assert result["result"] == "error"
<<<<<<< HEAD
    assert "File not found and non-empty hash provided" in result["reason"]
    assert "file_hash" not in result
=======
    assert result["file_hash"] is None
>>>>>>> 32cba5b6
    assert "content" not in result


@pytest.mark.asyncio
async def test_read_file_contents_with_start_beyond_total(editor, tmp_path):
    """Test read_file_contents when start is beyond total lines."""
    # Create a test file
    test_file = tmp_path / "test.txt"
    test_file.write_text("line1\nline2\nline3\n")

    # Call read_file_contents with start beyond total lines
    content, start, end, content_hash, total_lines, content_size = (
        await editor.read_file_contents(str(test_file), start=10)
    )

    # Verify empty content is returned
    assert content == ""
    assert start == 9  # start is converted to 0-based indexing
    assert end == 9
    assert content_hash == editor.calculate_hash("")
    assert total_lines == 3
    assert content_size == 0


@pytest.mark.asyncio
async def test_create_file_directory_creation_failure(editor, tmp_path, monkeypatch):
    """Test handling of directory creation failure when creating a new file."""
    # Create a path with multiple nested directories
    deep_path = tmp_path / "deeply" / "nested" / "path" / "test.txt"

    # Mock os.makedirs to raise an OSError
    def mock_makedirs(*args, **kwargs):
        raise OSError("Permission denied")

    monkeypatch.setattr("os.makedirs", mock_makedirs)

    # Attempt to create a new file
    result = await editor.edit_file_contents(
        str(deep_path),
        "",  # Empty hash for new file
        [
            {
                "line_start": 1,
                "contents": "test content\n",
            }
        ],
    )

    # Verify proper error handling
    assert result["result"] == "error"
    assert "Failed to create directory" in result["reason"]
    assert "Permission denied" in result["reason"]
<<<<<<< HEAD
    assert "file_hash" not in result
=======
    assert result["file_hash"] is None
>>>>>>> 32cba5b6
    assert "content" not in result


@pytest.mark.asyncio
async def test_io_error_handling(editor, tmp_path, monkeypatch):
    """Test handling of IO errors during file operations."""
    test_file = tmp_path / "test.txt"
    content = "test content\n"
    test_file.write_text(content)

    def mock_open(*args, **kwargs):
        raise IOError("Test IO Error")

    monkeypatch.setattr("builtins.open", mock_open)

    result = await editor.edit_file_contents(
        str(test_file),
        "",
        [{"line_start": 1, "contents": "new content\n"}],
    )

    assert result["result"] == "error"
    assert "Error editing file" in result["reason"]
    assert "Test IO Error" in result["reason"]


@pytest.mark.asyncio
async def test_exception_handling(editor, tmp_path, monkeypatch):
    """Test handling of unexpected exceptions during file operations."""
    test_file = tmp_path / "test.txt"

    def mock_open(*args, **kwargs):
        raise Exception("Unexpected error")

    monkeypatch.setattr("builtins.open", mock_open)

    result = await editor.edit_file_contents(
        str(test_file),
        "",
        [{"line_start": 1, "contents": "new content\n"}],
    )

    assert result["result"] == "error"
    assert "Unexpected error" in result["reason"]


@pytest.mark.asyncio
async def test_insert_operation(editor, tmp_path):
    """Test file insertion operations."""
    test_file = tmp_path / "test.txt"
    test_file.write_text("line1\nline2\nline3\n")

    # Get file hash
    content, _, _, file_hash, _, _ = await editor.read_file_contents(str(test_file))

    # Test insertion operation (inserting at line 2)
    result = await editor.edit_file_contents(
        str(test_file),
        file_hash,
        [
            {
                "start": 2,
                "end": None,  # For insertion mode (empty range_hash), end is optional
                "contents": "new line\n",
                "range_hash": "",  # Empty range_hash means insertion mode
            }
        ],
    )

    assert result["result"] == "ok"
    assert test_file.read_text() == "line1\nnew line\nline2\nline3\n"


@pytest.mark.asyncio
async def test_content_without_newline(editor, tmp_path):
    """Test handling content without trailing newline."""
    test_file = tmp_path / "test.txt"
    test_file.write_text("line1\nline2\nline3\n")

    # Get file hash
    content, _, _, file_hash, _, _ = await editor.read_file_contents(str(test_file))

    # Update with content that doesn't have a trailing newline
    result = await editor.edit_file_contents(
        str(test_file),
        file_hash,
        [
            {
                "start": 2,
                "end": 2,
                "contents": "new line",  # No trailing newline
                "range_hash": editor.calculate_hash("line2\n"),
            }
        ],
    )

    assert result["result"] == "ok"
    assert test_file.read_text() == "line1\nnew line\nline3\n"
    result = await editor.edit_file_contents(
        str(test_file),
        "",
        [{"start": 1, "contents": "new content\n"}],
    )

    assert result["result"] == "error"
    assert "Unexpected error" in result["reason"]


@pytest.mark.asyncio
async def test_invalid_line_range(editor, tmp_path):
    """Test handling of invalid line range where end line is less than start line."""
    test_file = tmp_path / "test.txt"
    test_file.write_text("line1\nline2\nline3\n")

    # Try to read with invalid line range
    with pytest.raises(ValueError) as excinfo:
        await editor.read_file_contents(str(test_file), start=3, end=2)

    assert "End line must be greater than or equal to start line" in str(excinfo.value)

    # Try to edit with invalid line range
    content, _, _, file_hash, _, _ = await editor.read_file_contents(str(test_file))

    result = await editor.edit_file_contents(
        str(test_file),
        file_hash,
        [
            {
                "start": 3,
                "end": 2,
                "contents": "new content\n",
                "range_hash": editor.calculate_hash("line3\n"),
            }
        ],
    )

    assert result["result"] == "error"
    assert "End line must be greater than or equal to start line" in result["reason"]


@pytest.mark.asyncio
async def test_append_mode(editor, tmp_path):
    """Test appending content when start exceeds total lines."""
    # Create a test file
    test_file = tmp_path / "test_append.txt"
    original_content = "Line 1\nLine 2\nLine 3\n"
    test_file.write_text(original_content)

    # Read the content and get hash
    content, start, end, file_hash, total_lines, size = await editor.read_file_contents(
        str(test_file)
    )

    # Attempt to append content with start > total_lines
    append_content = "Appended Line\n"
    result = await editor.edit_file_contents(
        str(test_file),
        file_hash,
        [
            {
                "start": total_lines + 1,  # Start beyond current line count
                "contents": append_content,
                "range_hash": "",  # Empty range_hash for append mode
            }
        ],
    )

    assert result["result"] == "ok"
    assert test_file.read_text() == original_content + append_content


@pytest.mark.asyncio
async def test_dict_patch_with_defaults(editor: TextEditor, tmp_path):
    """Test dictionary patch with default values."""
    test_file = tmp_path / "test.txt"
    original_content = "line1\nline2\nline3\n"
    test_file.write_text(original_content)

    # Get first line content and calculate hashes
    first_line_content, _, _, _, _, _ = await editor.read_file_contents(
        str(test_file), start=1, end=1
    )
    file_hash = editor.calculate_hash(original_content)

    # Edit using dict patch with missing optional fields
    patch = {
        "contents": "new line\n",  # Add newline to maintain file structure
        "start": 1,
        "end": 1,  # Explicitly specify end
        "range_hash": editor.calculate_hash(first_line_content),
    }
    result = await editor.edit_file_contents(str(test_file), file_hash, [patch])

    assert result["result"] == "ok"
    # Should replace line 1 when range_hash is provided
    assert test_file.read_text() == "new line\nline2\nline3\n"


@pytest.mark.asyncio
async def test_edit_file_without_end(editor, tmp_path):
    """Test editing a file using dictionary patch without end."""
    test_file = tmp_path / "test.txt"
    content = "line1\nline2\nline3\n"
    test_file.write_text(content)

    # Create a patch with minimal fields
    patch = EditPatch(
        contents="new line\n",
        start=1,
        end=1,
        range_hash=editor.calculate_hash("line1\n"),
    )

    # Calculate file hash from original content
    file_hash = editor.calculate_hash(content)

    result = await editor.edit_file_contents(str(test_file), file_hash, [patch])

    assert result["result"] == "ok"
    assert test_file.read_text() == "new line\nline2\nline3\n"


def test_validate_environment():
    """Test environment validation."""
    # Currently _validate_environment is a placeholder
    # This test ensures the method exists and can be called without errors
    TextEditor()._validate_environment()


@pytest.mark.asyncio
async def test_io_error_during_final_write(editor, tmp_path, monkeypatch):
    """Test handling of IO errors during final content writing."""
    test_file = tmp_path / "test.txt"
    test_file.write_text("original content\n")

    # Get file hash
    content, _, _, file_hash, _, _ = await editor.read_file_contents(str(test_file))

    # Mock open to raise IOError during final write
    original_open = open
    open_count = 0

    def mock_open(*args, **kwargs):
        nonlocal open_count
        open_count += 1
        if open_count > 1:  # Allow first open for reading, fail on write
            raise IOError("Failed to write file")
        return original_open(*args, **kwargs)

    monkeypatch.setattr("builtins.open", mock_open)

    # Try to edit file with mocked write error
    result = await editor.edit_file_contents(
        str(test_file),
        file_hash,
        [
            {
                "start": 1,
                "end": 1,
                "contents": "new content\n",
                "range_hash": editor.calculate_hash("original content\n"),
            }
        ],
    )

    assert result["result"] == "error"
    assert "Error editing file" in result["reason"]
    assert "Failed to write file" in result["reason"]
    assert test_file.read_text() == "original content\n"  # File should be unchanged
    editor._validate_environment()


@pytest.mark.asyncio
async def test_initialization_with_environment_error(monkeypatch):
    """Test TextEditor initialization when environment validation fails."""

    def mock_validate_environment(self):
        raise EnvironmentError("Failed to validate environment")

    # Patch the _validate_environment method
    monkeypatch.setattr(TextEditor, "_validate_environment", mock_validate_environment)

    # Verify that initialization fails with the expected error
    with pytest.raises(EnvironmentError, match="Failed to validate environment"):
        TextEditor()


@pytest.mark.asyncio
async def test_read_file_not_found_error(editor, tmp_path):
    """Test FileNotFoundError handling when reading a non-existent file."""
    non_existent_file = tmp_path / "does_not_exist.txt"

    with pytest.raises(FileNotFoundError) as excinfo:
        await editor._read_file(str(non_existent_file))

    assert "File not found:" in str(excinfo.value)
    assert str(non_existent_file) in str(excinfo.value)<|MERGE_RESOLUTION|>--- conflicted
+++ resolved
@@ -57,7 +57,7 @@
 
     assert result["result"] == "error"
     assert "Failed to create directory" in result["reason"]
-    assert "file_hash" not in result
+    assert result["file_hash"] is None
 
 
 @pytest.mark.asyncio
@@ -376,7 +376,7 @@
 
     assert result["result"] == "error"
     assert "Failed to create directory" in result["reason"]
-    assert "file_hash" not in result
+    assert result["file_hash"] is None
 
 
 @pytest.mark.asyncio
@@ -429,11 +429,7 @@
     assert result["result"] == "error"
     assert "Failed to create directory" in result["reason"]
     assert "Permission denied" in result["reason"]
-<<<<<<< HEAD
-    assert "file_hash" not in result
-=======
     assert result["file_hash"] is None
->>>>>>> 32cba5b6
     assert "content" not in result
 
 
@@ -491,11 +487,7 @@
     assert result["result"] == "error"
     assert "Error editing file" in result["reason"]
     assert "Permission" in result["reason"]
-<<<<<<< HEAD
-    assert "file_hash" not in result
-=======
     assert result["file_hash"] is None
->>>>>>> 32cba5b6
     assert "content" not in result
 
 
@@ -562,26 +554,12 @@
     result = await editor.edit_file_contents(
         str(new_file),
         "non_empty_hash",  # Non-empty hash for non-existent file
-<<<<<<< HEAD
-        [
-            {
-                "start": 1,
-                "contents": "test content\n",
-            }
-        ],
-=======
         [{"start": 1, "contents": "test content\n", "range_hash": ""}],
->>>>>>> 32cba5b6
     )
 
     # Verify proper error handling
     assert result["result"] == "error"
-<<<<<<< HEAD
-    assert "File not found and non-empty hash provided" in result["reason"]
-    assert "file_hash" not in result
-=======
     assert result["file_hash"] is None
->>>>>>> 32cba5b6
     assert "content" not in result
 
 
@@ -634,11 +612,7 @@
     assert result["result"] == "error"
     assert "Failed to create directory" in result["reason"]
     assert "Permission denied" in result["reason"]
-<<<<<<< HEAD
-    assert "file_hash" not in result
-=======
     assert result["file_hash"] is None
->>>>>>> 32cba5b6
     assert "content" not in result
 
 
